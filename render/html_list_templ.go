// Code generated by templ - DO NOT EDIT.

// templ: version: v0.3.857
package render

//lint:file-ignore SA4006 This context is only used if a nested component is present.

import "github.com/a-h/templ"
import templruntime "github.com/a-h/templ/runtime"

import (
	"fmt"
	"github.com/kelindar/folio"
	"github.com/kelindar/folio/internal/convert"
	"iter"
	"math"
	"strconv"
)

func hxList(rx *Context, content templ.Component) templ.Component {
	return templruntime.GeneratedTemplate(func(templ_7745c5c3_Input templruntime.GeneratedComponentInput) (templ_7745c5c3_Err error) {
		templ_7745c5c3_W, ctx := templ_7745c5c3_Input.Writer, templ_7745c5c3_Input.Context
		if templ_7745c5c3_CtxErr := ctx.Err(); templ_7745c5c3_CtxErr != nil {
			return templ_7745c5c3_CtxErr
		}
		templ_7745c5c3_Buffer, templ_7745c5c3_IsBuffer := templruntime.GetBuffer(templ_7745c5c3_W)
		if !templ_7745c5c3_IsBuffer {
			defer func() {
				templ_7745c5c3_BufErr := templruntime.ReleaseBuffer(templ_7745c5c3_Buffer)
				if templ_7745c5c3_Err == nil {
					templ_7745c5c3_Err = templ_7745c5c3_BufErr
				}
			}()
		}
		ctx = templ.InitializeContext(ctx)
		templ_7745c5c3_Var1 := templ.GetChildren(ctx)
		if templ_7745c5c3_Var1 == nil {
			templ_7745c5c3_Var1 = templ.NopComponent
		}
		ctx = templ.ClearChildren(ctx)
		templ_7745c5c3_Err = templruntime.WriteString(templ_7745c5c3_Buffer, 1, "<div class=\"mx-auto max-w-screen-xl px-4 lg:px-12\"><div class=\"bg-white dark:bg-gray-800 relative shadow-md sm:rounded-lg overflow-hidden pb-6\"><div class=\"flex flex-col md:flex-row items-center justify-between space-y-3 md:space-y-0 p-4\"><!-- Grouped Namespace and Search Components --><div class=\"flex flex-col md:flex-row items-center space-y-3 md:space-y-0 md:space-x-4 w-full md:w-auto flex-1\"><div class=\"pl-3\"><uk-icon icon=\"")
		if templ_7745c5c3_Err != nil {
			return templ_7745c5c3_Err
		}
		var templ_7745c5c3_Var2 string
		templ_7745c5c3_Var2, templ_7745c5c3_Err = templ.JoinStringErrs(rx.Type.Icon)
		if templ_7745c5c3_Err != nil {
			return templ.Error{Err: templ_7745c5c3_Err, FileName: `render/html_list.templ`, Line: 19, Col: 34}
		}
		_, templ_7745c5c3_Err = templ_7745c5c3_Buffer.WriteString(templ.EscapeString(templ_7745c5c3_Var2))
		if templ_7745c5c3_Err != nil {
			return templ_7745c5c3_Err
		}
		templ_7745c5c3_Err = templruntime.WriteString(templ_7745c5c3_Buffer, 2, "\" class=\"w-10 h-10 text-gray-400 dark:text-gray-300\"></uk-icon></div><div class=\"w-full md:w-auto\">")
		if templ_7745c5c3_Err != nil {
			return templ_7745c5c3_Err
		}
		templ_7745c5c3_Err = hxSearchBar(rx).Render(ctx, templ_7745c5c3_Buffer)
		if templ_7745c5c3_Err != nil {
			return templ_7745c5c3_Err
		}
		templ_7745c5c3_Err = templruntime.WriteString(templ_7745c5c3_Buffer, 3, "</div></div><!-- Create Button Aligned to the Right --><div class=\"w-full md:w-auto flex flex-col md:flex-row space-y-2 md:space-y-0 items-stretch md:items-center justify-end md:space-x-3 flex-shrink-0\">")
		if templ_7745c5c3_Err != nil {
			return templ_7745c5c3_Err
		}
		templ_7745c5c3_Err = hxCreateButton(rx).Render(ctx, templ_7745c5c3_Buffer)
		if templ_7745c5c3_Err != nil {
			return templ_7745c5c3_Err
		}
		templ_7745c5c3_Err = templruntime.WriteString(templ_7745c5c3_Buffer, 4, "</div></div><!-- Content Section --><div class=\"overflow-x-auto\">")
		if templ_7745c5c3_Err != nil {
			return templ_7745c5c3_Err
		}
		templ_7745c5c3_Err = content.Render(ctx, templ_7745c5c3_Buffer)
		if templ_7745c5c3_Err != nil {
			return templ_7745c5c3_Err
		}
		templ_7745c5c3_Err = templruntime.WriteString(templ_7745c5c3_Buffer, 5, "</div></div></div>")
		if templ_7745c5c3_Err != nil {
			return templ_7745c5c3_Err
		}
		return nil
	})
}

func hxSearchBar(rx *Context) templ.Component {
	return templruntime.GeneratedTemplate(func(templ_7745c5c3_Input templruntime.GeneratedComponentInput) (templ_7745c5c3_Err error) {
		templ_7745c5c3_W, ctx := templ_7745c5c3_Input.Writer, templ_7745c5c3_Input.Context
		if templ_7745c5c3_CtxErr := ctx.Err(); templ_7745c5c3_CtxErr != nil {
			return templ_7745c5c3_CtxErr
		}
		templ_7745c5c3_Buffer, templ_7745c5c3_IsBuffer := templruntime.GetBuffer(templ_7745c5c3_W)
		if !templ_7745c5c3_IsBuffer {
			defer func() {
				templ_7745c5c3_BufErr := templruntime.ReleaseBuffer(templ_7745c5c3_Buffer)
				if templ_7745c5c3_Err == nil {
					templ_7745c5c3_Err = templ_7745c5c3_BufErr
				}
			}()
		}
		ctx = templ.InitializeContext(ctx)
		templ_7745c5c3_Var3 := templ.GetChildren(ctx)
		if templ_7745c5c3_Var3 == nil {
			templ_7745c5c3_Var3 = templ.NopComponent
		}
		ctx = templ.ClearChildren(ctx)
		templ_7745c5c3_Err = templruntime.WriteString(templ_7745c5c3_Buffer, 6, "<form hx-post=\"")
		if templ_7745c5c3_Err != nil {
			return templ_7745c5c3_Err
		}
		var templ_7745c5c3_Var4 string
		templ_7745c5c3_Var4, templ_7745c5c3_Err = templ.JoinStringErrs(pageOf(rx.Kind, rx.Query, 0, 20))
		if templ_7745c5c3_Err != nil {
			return templ.Error{Err: templ_7745c5c3_Err, FileName: `render/html_list.templ`, Line: 40, Col: 44}
		}
		_, templ_7745c5c3_Err = templ_7745c5c3_Buffer.WriteString(templ.EscapeString(templ_7745c5c3_Var4))
		if templ_7745c5c3_Err != nil {
			return templ_7745c5c3_Err
		}
		templ_7745c5c3_Err = templruntime.WriteString(templ_7745c5c3_Buffer, 7, "\" hx-target=\"#list-content\" hx-swap=\"outerHTML\" hx-ext=\"obj-enc\" class=\"uk-search uk-search-default\"><label for=\"simple-search\" class=\"sr-only\">Search</label><div class=\"relative w-full border rounded-md\"><input id=\"search_match\" name=\"search_match\" class=\"uk-input uk-form-sm\" type=\"search\" placeholder=\"")
		if templ_7745c5c3_Err != nil {
			return templ_7745c5c3_Err
		}
		var templ_7745c5c3_Var5 string
		templ_7745c5c3_Var5, templ_7745c5c3_Err = templ.JoinStringErrs("Search " + rx.Type.Plural)
		if templ_7745c5c3_Err != nil {
			return templ.Error{Err: templ_7745c5c3_Err, FileName: `render/html_list.templ`, Line: 53, Col: 44}
		}
		_, templ_7745c5c3_Err = templ_7745c5c3_Buffer.WriteString(templ.EscapeString(templ_7745c5c3_Var5))
		if templ_7745c5c3_Err != nil {
			return templ_7745c5c3_Err
		}
		templ_7745c5c3_Err = templruntime.WriteString(templ_7745c5c3_Buffer, 8, "\" aria-label=\"Search\"> <input type=\"hidden\" name=\"search_kind\" id=\"search_kind\" value=\"")
		if templ_7745c5c3_Err != nil {
			return templ_7745c5c3_Err
		}
		var templ_7745c5c3_Var6 string
		templ_7745c5c3_Var6, templ_7745c5c3_Err = templ.JoinStringErrs(rx.Kind.String())
		if templ_7745c5c3_Err != nil {
			return templ.Error{Err: templ_7745c5c3_Err, FileName: `render/html_list.templ`, Line: 56, Col: 84}
		}
		_, templ_7745c5c3_Err = templ_7745c5c3_Buffer.WriteString(templ.EscapeString(templ_7745c5c3_Var6))
		if templ_7745c5c3_Err != nil {
			return templ_7745c5c3_Err
		}
		templ_7745c5c3_Err = templruntime.WriteString(templ_7745c5c3_Buffer, 9, "\"></div></form>")
		if templ_7745c5c3_Err != nil {
			return templ_7745c5c3_Err
		}
		return nil
	})
}

func hxListContent(rx *Context, elements iter.Seq[folio.Object], page, size, count int) templ.Component {
	return templruntime.GeneratedTemplate(func(templ_7745c5c3_Input templruntime.GeneratedComponentInput) (templ_7745c5c3_Err error) {
		templ_7745c5c3_W, ctx := templ_7745c5c3_Input.Writer, templ_7745c5c3_Input.Context
		if templ_7745c5c3_CtxErr := ctx.Err(); templ_7745c5c3_CtxErr != nil {
			return templ_7745c5c3_CtxErr
		}
		templ_7745c5c3_Buffer, templ_7745c5c3_IsBuffer := templruntime.GetBuffer(templ_7745c5c3_W)
		if !templ_7745c5c3_IsBuffer {
			defer func() {
				templ_7745c5c3_BufErr := templruntime.ReleaseBuffer(templ_7745c5c3_Buffer)
				if templ_7745c5c3_Err == nil {
					templ_7745c5c3_Err = templ_7745c5c3_BufErr
				}
			}()
		}
		ctx = templ.InitializeContext(ctx)
		templ_7745c5c3_Var7 := templ.GetChildren(ctx)
		if templ_7745c5c3_Var7 == nil {
			templ_7745c5c3_Var7 = templ.NopComponent
		}
		ctx = templ.ClearChildren(ctx)
		templ_7745c5c3_Err = templruntime.WriteString(templ_7745c5c3_Buffer, 10, "<ul id=\"list-content\" role=\"list\" class=\"divide-y divide-gray-100\">")
		if templ_7745c5c3_Err != nil {
			return templ_7745c5c3_Err
		}
		for v := range elements {
			templ_7745c5c3_Err = templruntime.WriteString(templ_7745c5c3_Buffer, 11, "<li id=\"")
			if templ_7745c5c3_Err != nil {
				return templ_7745c5c3_Err
			}
			var templ_7745c5c3_Var8 string
			templ_7745c5c3_Var8, templ_7745c5c3_Err = templ.JoinStringErrs(v.URN().ID)
			if templ_7745c5c3_Err != nil {
				return templ.Error{Err: templ_7745c5c3_Err, FileName: `render/html_list.templ`, Line: 64, Col: 22}
			}
			_, templ_7745c5c3_Err = templ_7745c5c3_Buffer.WriteString(templ.EscapeString(templ_7745c5c3_Var8))
			if templ_7745c5c3_Err != nil {
				return templ_7745c5c3_Err
			}
			templ_7745c5c3_Err = templruntime.WriteString(templ_7745c5c3_Buffer, 12, "\">")
			if templ_7745c5c3_Err != nil {
				return templ_7745c5c3_Err
			}
			templ_7745c5c3_Err = hxListElementRow(v).Render(ctx, templ_7745c5c3_Buffer)
			if templ_7745c5c3_Err != nil {
				return templ_7745c5c3_Err
			}
			templ_7745c5c3_Err = templruntime.WriteString(templ_7745c5c3_Buffer, 13, "</li>")
			if templ_7745c5c3_Err != nil {
				return templ_7745c5c3_Err
			}
		}
		if count > size {
			templ_7745c5c3_Err = hxPagination(rx, page, size, count, int(math.Floor(float64(count)/float64(size)))).Render(ctx, templ_7745c5c3_Buffer)
			if templ_7745c5c3_Err != nil {
				return templ_7745c5c3_Err
			}
		}
		templ_7745c5c3_Err = templruntime.WriteString(templ_7745c5c3_Buffer, 14, "</ul>")
		if templ_7745c5c3_Err != nil {
			return templ_7745c5c3_Err
		}
		return nil
	})
}

func hxListElementUpdate(rx *Context, v folio.Object) templ.Component {
	return templruntime.GeneratedTemplate(func(templ_7745c5c3_Input templruntime.GeneratedComponentInput) (templ_7745c5c3_Err error) {
		templ_7745c5c3_W, ctx := templ_7745c5c3_Input.Writer, templ_7745c5c3_Input.Context
		if templ_7745c5c3_CtxErr := ctx.Err(); templ_7745c5c3_CtxErr != nil {
			return templ_7745c5c3_CtxErr
		}
		templ_7745c5c3_Buffer, templ_7745c5c3_IsBuffer := templruntime.GetBuffer(templ_7745c5c3_W)
		if !templ_7745c5c3_IsBuffer {
			defer func() {
				templ_7745c5c3_BufErr := templruntime.ReleaseBuffer(templ_7745c5c3_Buffer)
				if templ_7745c5c3_Err == nil {
					templ_7745c5c3_Err = templ_7745c5c3_BufErr
				}
			}()
		}
		ctx = templ.InitializeContext(ctx)
		templ_7745c5c3_Var9 := templ.GetChildren(ctx)
		if templ_7745c5c3_Var9 == nil {
			templ_7745c5c3_Var9 = templ.NopComponent
		}
		ctx = templ.ClearChildren(ctx)
		templ_7745c5c3_Err = templruntime.WriteString(templ_7745c5c3_Buffer, 15, "<li id=\"")
		if templ_7745c5c3_Err != nil {
			return templ_7745c5c3_Err
		}
		var templ_7745c5c3_Var10 string
		templ_7745c5c3_Var10, templ_7745c5c3_Err = templ.JoinStringErrs(v.URN().ID)
		if templ_7745c5c3_Err != nil {
			return templ.Error{Err: templ_7745c5c3_Err, FileName: `render/html_list.templ`, Line: 75, Col: 20}
		}
		_, templ_7745c5c3_Err = templ_7745c5c3_Buffer.WriteString(templ.EscapeString(templ_7745c5c3_Var10))
		if templ_7745c5c3_Err != nil {
			return templ_7745c5c3_Err
		}
		templ_7745c5c3_Err = templruntime.WriteString(templ_7745c5c3_Buffer, 16, "\" hx-swap-oob=\"true\">")
		if templ_7745c5c3_Err != nil {
			return templ_7745c5c3_Err
		}
		templ_7745c5c3_Err = hxListElementRow(v).Render(ctx, templ_7745c5c3_Buffer)
		if templ_7745c5c3_Err != nil {
			return templ_7745c5c3_Err
		}
		templ_7745c5c3_Err = templruntime.WriteString(templ_7745c5c3_Buffer, 17, "</li>")
		if templ_7745c5c3_Err != nil {
			return templ_7745c5c3_Err
		}
		templ_7745c5c3_Err = hxFormContent(rx, v).Render(ctx, templ_7745c5c3_Buffer)
		if templ_7745c5c3_Err != nil {
			return templ_7745c5c3_Err
		}
		return nil
	})
}

func hxListElementDelete(urn folio.URN) templ.Component {
	return templruntime.GeneratedTemplate(func(templ_7745c5c3_Input templruntime.GeneratedComponentInput) (templ_7745c5c3_Err error) {
		templ_7745c5c3_W, ctx := templ_7745c5c3_Input.Writer, templ_7745c5c3_Input.Context
		if templ_7745c5c3_CtxErr := ctx.Err(); templ_7745c5c3_CtxErr != nil {
			return templ_7745c5c3_CtxErr
		}
		templ_7745c5c3_Buffer, templ_7745c5c3_IsBuffer := templruntime.GetBuffer(templ_7745c5c3_W)
		if !templ_7745c5c3_IsBuffer {
			defer func() {
				templ_7745c5c3_BufErr := templruntime.ReleaseBuffer(templ_7745c5c3_Buffer)
				if templ_7745c5c3_Err == nil {
					templ_7745c5c3_Err = templ_7745c5c3_BufErr
				}
			}()
		}
		ctx = templ.InitializeContext(ctx)
		templ_7745c5c3_Var11 := templ.GetChildren(ctx)
		if templ_7745c5c3_Var11 == nil {
			templ_7745c5c3_Var11 = templ.NopComponent
		}
		ctx = templ.ClearChildren(ctx)
		templ_7745c5c3_Err = templruntime.WriteString(templ_7745c5c3_Buffer, 18, "<li id=\"")
		if templ_7745c5c3_Err != nil {
			return templ_7745c5c3_Err
		}
		var templ_7745c5c3_Var12 string
		templ_7745c5c3_Var12, templ_7745c5c3_Err = templ.JoinStringErrs(urn.ID)
		if templ_7745c5c3_Err != nil {
			return templ.Error{Err: templ_7745c5c3_Err, FileName: `render/html_list.templ`, Line: 82, Col: 16}
		}
		_, templ_7745c5c3_Err = templ_7745c5c3_Buffer.WriteString(templ.EscapeString(templ_7745c5c3_Var12))
		if templ_7745c5c3_Err != nil {
			return templ_7745c5c3_Err
		}
		templ_7745c5c3_Err = templruntime.WriteString(templ_7745c5c3_Buffer, 19, "\" hx-swap-oob=\"delete\"></li>")
		if templ_7745c5c3_Err != nil {
			return templ_7745c5c3_Err
		}
		templ_7745c5c3_Err = hxNotification("Successfully Deleted",
			fmt.Sprintf("The object with ID %s has been successfully deleted.", urn),
		).Render(ctx, templ_7745c5c3_Buffer)
		if templ_7745c5c3_Err != nil {
			return templ_7745c5c3_Err
		}
		return nil
	})
}

func hxListElementCreate(rx *Context, v folio.Object) templ.Component {
	return templruntime.GeneratedTemplate(func(templ_7745c5c3_Input templruntime.GeneratedComponentInput) (templ_7745c5c3_Err error) {
		templ_7745c5c3_W, ctx := templ_7745c5c3_Input.Writer, templ_7745c5c3_Input.Context
		if templ_7745c5c3_CtxErr := ctx.Err(); templ_7745c5c3_CtxErr != nil {
			return templ_7745c5c3_CtxErr
		}
		templ_7745c5c3_Buffer, templ_7745c5c3_IsBuffer := templruntime.GetBuffer(templ_7745c5c3_W)
		if !templ_7745c5c3_IsBuffer {
			defer func() {
				templ_7745c5c3_BufErr := templruntime.ReleaseBuffer(templ_7745c5c3_Buffer)
				if templ_7745c5c3_Err == nil {
					templ_7745c5c3_Err = templ_7745c5c3_BufErr
				}
			}()
		}
		ctx = templ.InitializeContext(ctx)
		templ_7745c5c3_Var13 := templ.GetChildren(ctx)
		if templ_7745c5c3_Var13 == nil {
			templ_7745c5c3_Var13 = templ.NopComponent
		}
		ctx = templ.ClearChildren(ctx)
		templ_7745c5c3_Err = templruntime.WriteString(templ_7745c5c3_Buffer, 20, "<ul id=\"list-content\" hx-swap-oob=\"beforeend\" role=\"list\" class=\"divide-y divide-gray-100\"><li id=\"")
		if templ_7745c5c3_Err != nil {
			return templ_7745c5c3_Err
		}
		var templ_7745c5c3_Var14 string
		templ_7745c5c3_Var14, templ_7745c5c3_Err = templ.JoinStringErrs(v.URN().ID)
		if templ_7745c5c3_Err != nil {
			return templ.Error{Err: templ_7745c5c3_Err, FileName: `render/html_list.templ`, Line: 90, Col: 21}
		}
		_, templ_7745c5c3_Err = templ_7745c5c3_Buffer.WriteString(templ.EscapeString(templ_7745c5c3_Var14))
		if templ_7745c5c3_Err != nil {
			return templ_7745c5c3_Err
		}
		templ_7745c5c3_Err = templruntime.WriteString(templ_7745c5c3_Buffer, 21, "\">")
		if templ_7745c5c3_Err != nil {
			return templ_7745c5c3_Err
		}
		templ_7745c5c3_Err = hxListElementRow(v).Render(ctx, templ_7745c5c3_Buffer)
		if templ_7745c5c3_Err != nil {
			return templ_7745c5c3_Err
		}
		templ_7745c5c3_Err = templruntime.WriteString(templ_7745c5c3_Buffer, 22, "</li></ul>")
		if templ_7745c5c3_Err != nil {
			return templ_7745c5c3_Err
		}
		templ_7745c5c3_Err = hxFormContent(rx, v).Render(ctx, templ_7745c5c3_Buffer)
		if templ_7745c5c3_Err != nil {
			return templ_7745c5c3_Err
		}
		return nil
	})
}

func hxListElementRow(v folio.Object) templ.Component {
	return templruntime.GeneratedTemplate(func(templ_7745c5c3_Input templruntime.GeneratedComponentInput) (templ_7745c5c3_Err error) {
		templ_7745c5c3_W, ctx := templ_7745c5c3_Input.Writer, templ_7745c5c3_Input.Context
		if templ_7745c5c3_CtxErr := ctx.Err(); templ_7745c5c3_CtxErr != nil {
			return templ_7745c5c3_CtxErr
		}
		templ_7745c5c3_Buffer, templ_7745c5c3_IsBuffer := templruntime.GetBuffer(templ_7745c5c3_W)
		if !templ_7745c5c3_IsBuffer {
			defer func() {
				templ_7745c5c3_BufErr := templruntime.ReleaseBuffer(templ_7745c5c3_Buffer)
				if templ_7745c5c3_Err == nil {
					templ_7745c5c3_Err = templ_7745c5c3_BufErr
				}
			}()
		}
		ctx = templ.InitializeContext(ctx)
		templ_7745c5c3_Var15 := templ.GetChildren(ctx)
		if templ_7745c5c3_Var15 == nil {
			templ_7745c5c3_Var15 = templ.NopComponent
		}
		ctx = templ.ClearChildren(ctx)
		templ_7745c5c3_Err = templruntime.WriteString(templ_7745c5c3_Buffer, 23, "<div class=\"flex justify-between gap-x-2 py-2 px-4 bg-white hover:bg-slate-100 hover:bg-opacity-50 hover:text-white transition duration-300\" uk-toggle=\"target: #drawer-toggle\" hx-target=\"#drawer\" hx-get=\"")
		if templ_7745c5c3_Err != nil {
			return templ_7745c5c3_Err
		}
		var templ_7745c5c3_Var16 string
		templ_7745c5c3_Var16, templ_7745c5c3_Err = templ.JoinStringErrs("/view/" + v.URN().String())
		if templ_7745c5c3_Err != nil {
			return templ.Error{Err: templ_7745c5c3_Err, FileName: `render/html_list.templ`, Line: 102, Col: 38}
		}
		_, templ_7745c5c3_Err = templ_7745c5c3_Buffer.WriteString(templ.EscapeString(templ_7745c5c3_Var16))
		if templ_7745c5c3_Err != nil {
			return templ_7745c5c3_Err
		}
		templ_7745c5c3_Err = templruntime.WriteString(templ_7745c5c3_Buffer, 24, "\"><div class=\"flex min-w-0 gap-x-4\">")
		if templ_7745c5c3_Err != nil {
			return templ_7745c5c3_Err
		}
		if StringOf(v, "Icon") != "" {
<<<<<<< HEAD
			templ_7745c5c3_Err = templruntime.WriteString(templ_7745c5c3_Buffer, 25, "<img class=\"h-12 w-12 flex-none rounded-full object-contain bg-gray-50\" src=\"")
=======
			_, templ_7745c5c3_Err = templ_7745c5c3_Buffer.WriteString("<img class=\"h-12 w-12 flex-none rounded-full object-contain bg-gray-50\" src=\"")
>>>>>>> f90898b4
			if templ_7745c5c3_Err != nil {
				return templ_7745c5c3_Err
			}
			var templ_7745c5c3_Var17 string
			templ_7745c5c3_Var17, templ_7745c5c3_Err = templ.JoinStringErrs(StringOf(v, "Icon"))
			if templ_7745c5c3_Err != nil {
<<<<<<< HEAD
				return templ.Error{Err: templ_7745c5c3_Err, FileName: `render/html_list.templ`, Line: 106, Col: 101}
=======
				return templ.Error{Err: templ_7745c5c3_Err, FileName: `render/html_list.templ`, Line: 107, Col: 101}
>>>>>>> f90898b4
			}
			_, templ_7745c5c3_Err = templ_7745c5c3_Buffer.WriteString(templ.EscapeString(templ_7745c5c3_Var17))
			if templ_7745c5c3_Err != nil {
				return templ_7745c5c3_Err
			}
			templ_7745c5c3_Err = templruntime.WriteString(templ_7745c5c3_Buffer, 26, "\" alt=\"\">")
			if templ_7745c5c3_Err != nil {
				return templ_7745c5c3_Err
			}
		}
		templ_7745c5c3_Err = templruntime.WriteString(templ_7745c5c3_Buffer, 27, "<div class=\"min-w-0 flex-auto \"><p class=\"text-sm font-semibold leading-6 text-gray-900 whitespace-nowrap truncate\">")
		if templ_7745c5c3_Err != nil {
			return templ_7745c5c3_Err
		}
		var templ_7745c5c3_Var18 string
		templ_7745c5c3_Var18, templ_7745c5c3_Err = templ.JoinStringErrs(TitleOf(v))
		if templ_7745c5c3_Err != nil {
			return templ.Error{Err: templ_7745c5c3_Err, FileName: `render/html_list.templ`, Line: 110, Col: 17}
		}
		_, templ_7745c5c3_Err = templ_7745c5c3_Buffer.WriteString(templ.EscapeString(templ_7745c5c3_Var18))
		if templ_7745c5c3_Err != nil {
			return templ_7745c5c3_Err
		}
		templ_7745c5c3_Err = templruntime.WriteString(templ_7745c5c3_Buffer, 28, " ")
		if templ_7745c5c3_Err != nil {
			return templ_7745c5c3_Err
		}
		for _, tag := range ListOf(v, "Badges") {
			templ_7745c5c3_Err = templruntime.WriteString(templ_7745c5c3_Buffer, 29, "<span class=\"bg-slate-100 text-slate-800 text-xxs font-medium me-1 px-2.5 py-0.5 rounded dark:bg-slate-700 dark:text-slate-300\">")
			if templ_7745c5c3_Err != nil {
				return templ_7745c5c3_Err
			}
			var templ_7745c5c3_Var19 string
			templ_7745c5c3_Var19, templ_7745c5c3_Err = templ.JoinStringErrs(tag)
			if templ_7745c5c3_Err != nil {
				return templ.Error{Err: templ_7745c5c3_Err, FileName: `render/html_list.templ`, Line: 113, Col: 12}
			}
			_, templ_7745c5c3_Err = templ_7745c5c3_Buffer.WriteString(templ.EscapeString(templ_7745c5c3_Var19))
			if templ_7745c5c3_Err != nil {
				return templ_7745c5c3_Err
			}
			templ_7745c5c3_Err = templruntime.WriteString(templ_7745c5c3_Buffer, 30, "</span>")
			if templ_7745c5c3_Err != nil {
				return templ_7745c5c3_Err
			}
		}
		templ_7745c5c3_Err = templruntime.WriteString(templ_7745c5c3_Buffer, 31, "</p><p class=\"mt-1 truncate text-xs leading-5 text-gray-500\"><span class=\"bg-slate-100 text-slate-800 text-xxs font-medium me-1 px-2.5 py-0.5 rounded dark:bg-slate-700 dark:text-slate-300\">")
		if templ_7745c5c3_Err != nil {
			return templ_7745c5c3_Err
		}
		var templ_7745c5c3_Var20 string
		templ_7745c5c3_Var20, templ_7745c5c3_Err = templ.JoinStringErrs(v.URN().Namespace)
		if templ_7745c5c3_Err != nil {
			return templ.Error{Err: templ_7745c5c3_Err, FileName: `render/html_list.templ`, Line: 119, Col: 25}
		}
		_, templ_7745c5c3_Err = templ_7745c5c3_Buffer.WriteString(templ.EscapeString(templ_7745c5c3_Var20))
		if templ_7745c5c3_Err != nil {
			return templ_7745c5c3_Err
		}
		templ_7745c5c3_Err = templruntime.WriteString(templ_7745c5c3_Buffer, 32, "</span> ")
		if templ_7745c5c3_Err != nil {
			return templ_7745c5c3_Err
		}
		var templ_7745c5c3_Var21 string
		templ_7745c5c3_Var21, templ_7745c5c3_Err = templ.JoinStringErrs(StringOf(v, "Subtitle"))
		if templ_7745c5c3_Err != nil {
			return templ.Error{Err: templ_7745c5c3_Err, FileName: `render/html_list.templ`, Line: 121, Col: 30}
		}
		_, templ_7745c5c3_Err = templ_7745c5c3_Buffer.WriteString(templ.EscapeString(templ_7745c5c3_Var21))
		if templ_7745c5c3_Err != nil {
			return templ_7745c5c3_Err
		}
		templ_7745c5c3_Err = templruntime.WriteString(templ_7745c5c3_Buffer, 33, "</p></div></div><div class=\"hidden shrink-0 sm:flex sm:flex-col sm:items-end gap-y-0.5\">")
		if templ_7745c5c3_Err != nil {
			return templ_7745c5c3_Err
		}
		templ_7745c5c3_Err = hxState(StringOf(v, "Status")).Render(ctx, templ_7745c5c3_Buffer)
		if templ_7745c5c3_Err != nil {
			return templ_7745c5c3_Err
		}
		templ_7745c5c3_Err = templruntime.WriteString(templ_7745c5c3_Buffer, 34, "<span class=\"mt-1 truncate text-xs leading-5 text-gray-500 px-2\">")
		if templ_7745c5c3_Err != nil {
			return templ_7745c5c3_Err
		}
		templ_7745c5c3_Err = timedAt(v.Updated()).Render(ctx, templ_7745c5c3_Buffer)
		if templ_7745c5c3_Err != nil {
			return templ_7745c5c3_Err
		}
		templ_7745c5c3_Err = templruntime.WriteString(templ_7745c5c3_Buffer, 35, "</span></div></div>")
		if templ_7745c5c3_Err != nil {
			return templ_7745c5c3_Err
		}
		return nil
	})
}

func hxState(value string) templ.Component {
	return templruntime.GeneratedTemplate(func(templ_7745c5c3_Input templruntime.GeneratedComponentInput) (templ_7745c5c3_Err error) {
		templ_7745c5c3_W, ctx := templ_7745c5c3_Input.Writer, templ_7745c5c3_Input.Context
		if templ_7745c5c3_CtxErr := ctx.Err(); templ_7745c5c3_CtxErr != nil {
			return templ_7745c5c3_CtxErr
		}
		templ_7745c5c3_Buffer, templ_7745c5c3_IsBuffer := templruntime.GetBuffer(templ_7745c5c3_W)
		if !templ_7745c5c3_IsBuffer {
			defer func() {
				templ_7745c5c3_BufErr := templruntime.ReleaseBuffer(templ_7745c5c3_Buffer)
				if templ_7745c5c3_Err == nil {
					templ_7745c5c3_Err = templ_7745c5c3_BufErr
				}
			}()
		}
		ctx = templ.InitializeContext(ctx)
		templ_7745c5c3_Var22 := templ.GetChildren(ctx)
		if templ_7745c5c3_Var22 == nil {
			templ_7745c5c3_Var22 = templ.NopComponent
		}
		ctx = templ.ClearChildren(ctx)
		if len(value) > 0 {
			var templ_7745c5c3_Var23 = []any{"bg-" + convert.Color(value) + "-100 text-" + convert.Color(value) + "-800 text-sm font-medium me-2 px-2 py-0.5 rounded"}
			templ_7745c5c3_Err = templ.RenderCSSItems(ctx, templ_7745c5c3_Buffer, templ_7745c5c3_Var23...)
			if templ_7745c5c3_Err != nil {
				return templ_7745c5c3_Err
			}
			templ_7745c5c3_Err = templruntime.WriteString(templ_7745c5c3_Buffer, 36, "<span class=\"")
			if templ_7745c5c3_Err != nil {
				return templ_7745c5c3_Err
			}
			var templ_7745c5c3_Var24 string
			templ_7745c5c3_Var24, templ_7745c5c3_Err = templ.JoinStringErrs(templ.CSSClasses(templ_7745c5c3_Var23).String())
			if templ_7745c5c3_Err != nil {
				return templ.Error{Err: templ_7745c5c3_Err, FileName: `render/html_list.templ`, Line: 1, Col: 0}
			}
			_, templ_7745c5c3_Err = templ_7745c5c3_Buffer.WriteString(templ.EscapeString(templ_7745c5c3_Var24))
			if templ_7745c5c3_Err != nil {
				return templ_7745c5c3_Err
			}
			templ_7745c5c3_Err = templruntime.WriteString(templ_7745c5c3_Buffer, 37, "\">")
			if templ_7745c5c3_Err != nil {
				return templ_7745c5c3_Err
			}
			var templ_7745c5c3_Var25 string
			templ_7745c5c3_Var25, templ_7745c5c3_Err = templ.JoinStringErrs(value)
			if templ_7745c5c3_Err != nil {
				return templ.Error{Err: templ_7745c5c3_Err, FileName: `render/html_list.templ`, Line: 136, Col: 146}
			}
			_, templ_7745c5c3_Err = templ_7745c5c3_Buffer.WriteString(templ.EscapeString(templ_7745c5c3_Var25))
			if templ_7745c5c3_Err != nil {
				return templ_7745c5c3_Err
			}
			templ_7745c5c3_Err = templruntime.WriteString(templ_7745c5c3_Buffer, 38, "</span>")
			if templ_7745c5c3_Err != nil {
				return templ_7745c5c3_Err
			}
		}
		return nil
	})
}

func hxCreateButton(rx *Context) templ.Component {
	return templruntime.GeneratedTemplate(func(templ_7745c5c3_Input templruntime.GeneratedComponentInput) (templ_7745c5c3_Err error) {
		templ_7745c5c3_W, ctx := templ_7745c5c3_Input.Writer, templ_7745c5c3_Input.Context
		if templ_7745c5c3_CtxErr := ctx.Err(); templ_7745c5c3_CtxErr != nil {
			return templ_7745c5c3_CtxErr
		}
		templ_7745c5c3_Buffer, templ_7745c5c3_IsBuffer := templruntime.GetBuffer(templ_7745c5c3_W)
		if !templ_7745c5c3_IsBuffer {
			defer func() {
				templ_7745c5c3_BufErr := templruntime.ReleaseBuffer(templ_7745c5c3_Buffer)
				if templ_7745c5c3_Err == nil {
					templ_7745c5c3_Err = templ_7745c5c3_BufErr
				}
			}()
		}
		ctx = templ.InitializeContext(ctx)
		templ_7745c5c3_Var26 := templ.GetChildren(ctx)
		if templ_7745c5c3_Var26 == nil {
			templ_7745c5c3_Var26 = templ.NopComponent
		}
		ctx = templ.ClearChildren(ctx)
		if len(rx.Query.Namespace) > 1 {
			templ_7745c5c3_Err = templruntime.WriteString(templ_7745c5c3_Buffer, 39, "<button class=\"uk-btn uk-btn-primary\" uk-toggle=\"target: #drawer-toggle\" hx-target=\"#drawer\" hx-get=\"")
			if templ_7745c5c3_Err != nil {
				return templ_7745c5c3_Err
			}
			var templ_7745c5c3_Var27 string
			templ_7745c5c3_Var27, templ_7745c5c3_Err = templ.JoinStringErrs(fmt.Sprintf("/make/%s?ns=%s", rx.Kind, rx.Query.Namespace))
			if templ_7745c5c3_Err != nil {
				return templ.Error{Err: templ_7745c5c3_Err, FileName: `render/html_list.templ`, Line: 146, Col: 70}
			}
			_, templ_7745c5c3_Err = templ_7745c5c3_Buffer.WriteString(templ.EscapeString(templ_7745c5c3_Var27))
			if templ_7745c5c3_Err != nil {
				return templ_7745c5c3_Err
			}
			templ_7745c5c3_Err = templruntime.WriteString(templ_7745c5c3_Buffer, 40, "\"><uk-icon icon=\"circle-plus\"></uk-icon>&nbsp; Create ")
			if templ_7745c5c3_Err != nil {
				return templ_7745c5c3_Err
			}
			var templ_7745c5c3_Var28 string
			templ_7745c5c3_Var28, templ_7745c5c3_Err = templ.JoinStringErrs(rx.Type.Title)
			if templ_7745c5c3_Err != nil {
				return templ.Error{Err: templ_7745c5c3_Err, FileName: `render/html_list.templ`, Line: 148, Col: 70}
			}
			_, templ_7745c5c3_Err = templ_7745c5c3_Buffer.WriteString(templ.EscapeString(templ_7745c5c3_Var28))
			if templ_7745c5c3_Err != nil {
				return templ_7745c5c3_Err
			}
			templ_7745c5c3_Err = templruntime.WriteString(templ_7745c5c3_Buffer, 41, "</button>")
			if templ_7745c5c3_Err != nil {
				return templ_7745c5c3_Err
			}
		}
		return nil
	})
}

const pageGap = 2

func hxPagination(rx *Context, page, size, count, last int) templ.Component {
	return templruntime.GeneratedTemplate(func(templ_7745c5c3_Input templruntime.GeneratedComponentInput) (templ_7745c5c3_Err error) {
		templ_7745c5c3_W, ctx := templ_7745c5c3_Input.Writer, templ_7745c5c3_Input.Context
		if templ_7745c5c3_CtxErr := ctx.Err(); templ_7745c5c3_CtxErr != nil {
			return templ_7745c5c3_CtxErr
		}
		templ_7745c5c3_Buffer, templ_7745c5c3_IsBuffer := templruntime.GetBuffer(templ_7745c5c3_W)
		if !templ_7745c5c3_IsBuffer {
			defer func() {
				templ_7745c5c3_BufErr := templruntime.ReleaseBuffer(templ_7745c5c3_Buffer)
				if templ_7745c5c3_Err == nil {
					templ_7745c5c3_Err = templ_7745c5c3_BufErr
				}
			}()
		}
		ctx = templ.InitializeContext(ctx)
		templ_7745c5c3_Var29 := templ.GetChildren(ctx)
		if templ_7745c5c3_Var29 == nil {
			templ_7745c5c3_Var29 = templ.NopComponent
		}
		ctx = templ.ClearChildren(ctx)
		templ_7745c5c3_Err = templruntime.WriteString(templ_7745c5c3_Buffer, 42, "<nav aria-label=\"Pagination\"><ul class=\"uk-pgn justify-center uk-pgn-ghost pt-6\" uk-margin>")
		if templ_7745c5c3_Err != nil {
			return templ_7745c5c3_Err
		}
		if page > 0 {
			templ_7745c5c3_Err = templruntime.WriteString(templ_7745c5c3_Buffer, 43, "<li><a hx-get=\"")
			if templ_7745c5c3_Err != nil {
				return templ_7745c5c3_Err
			}
			var templ_7745c5c3_Var30 string
			templ_7745c5c3_Var30, templ_7745c5c3_Err = templ.JoinStringErrs(pageOf(rx.Kind, rx.Query, page-1, size))
			if templ_7745c5c3_Err != nil {
				return templ.Error{Err: templ_7745c5c3_Err, FileName: `render/html_list.templ`, Line: 159, Col: 59}
			}
			_, templ_7745c5c3_Err = templ_7745c5c3_Buffer.WriteString(templ.EscapeString(templ_7745c5c3_Var30))
			if templ_7745c5c3_Err != nil {
				return templ_7745c5c3_Err
			}
			templ_7745c5c3_Err = templruntime.WriteString(templ_7745c5c3_Buffer, 44, "\" hx-target=\"#list-content\"><span data-uk-pgn-previous></span></a></li>")
			if templ_7745c5c3_Err != nil {
				return templ_7745c5c3_Err
			}
		} else {
			templ_7745c5c3_Err = templruntime.WriteString(templ_7745c5c3_Buffer, 45, "<li class=\"uk-disabled\"><span data-uk-pgn-previous></span></li>")
			if templ_7745c5c3_Err != nil {
				return templ_7745c5c3_Err
			}
		}
		if max(page-pageGap, 0) > 0 {
			templ_7745c5c3_Err = templruntime.WriteString(templ_7745c5c3_Buffer, 46, "<li><a hx-get=\"")
			if templ_7745c5c3_Err != nil {
				return templ_7745c5c3_Err
			}
			var templ_7745c5c3_Var31 string
			templ_7745c5c3_Var31, templ_7745c5c3_Err = templ.JoinStringErrs(pageOf(rx.Kind, rx.Query, 0, size))
			if templ_7745c5c3_Err != nil {
				return templ.Error{Err: templ_7745c5c3_Err, FileName: `render/html_list.templ`, Line: 164, Col: 54}
			}
			_, templ_7745c5c3_Err = templ_7745c5c3_Buffer.WriteString(templ.EscapeString(templ_7745c5c3_Var31))
			if templ_7745c5c3_Err != nil {
				return templ_7745c5c3_Err
			}
			templ_7745c5c3_Err = templruntime.WriteString(templ_7745c5c3_Buffer, 47, "\" hx-target=\"#list-content\">1</a></li>")
			if templ_7745c5c3_Err != nil {
				return templ_7745c5c3_Err
			}
		}
		if max(page-pageGap, 0) > 1 {
			templ_7745c5c3_Err = templruntime.WriteString(templ_7745c5c3_Buffer, 48, "<li class=\"uk-disabled\"><span>…</span></li>")
			if templ_7745c5c3_Err != nil {
				return templ_7745c5c3_Err
			}
		}
		for i := max(page-pageGap, 0); i <= min(page+pageGap, last); i++ {
			if i == page {
				templ_7745c5c3_Err = templruntime.WriteString(templ_7745c5c3_Buffer, 49, "<li class=\"uk-active\"><span aria-current=\"page\">")
				if templ_7745c5c3_Err != nil {
					return templ_7745c5c3_Err
				}
				var templ_7745c5c3_Var32 string
				templ_7745c5c3_Var32, templ_7745c5c3_Err = templ.JoinStringErrs(strconv.Itoa(i + 1))
				if templ_7745c5c3_Err != nil {
					return templ.Error{Err: templ_7745c5c3_Err, FileName: `render/html_list.templ`, Line: 171, Col: 72}
				}
				_, templ_7745c5c3_Err = templ_7745c5c3_Buffer.WriteString(templ.EscapeString(templ_7745c5c3_Var32))
				if templ_7745c5c3_Err != nil {
					return templ_7745c5c3_Err
				}
				templ_7745c5c3_Err = templruntime.WriteString(templ_7745c5c3_Buffer, 50, "</span></li>")
				if templ_7745c5c3_Err != nil {
					return templ_7745c5c3_Err
				}
			} else {
				templ_7745c5c3_Err = templruntime.WriteString(templ_7745c5c3_Buffer, 51, "<li><a hx-get=\"")
				if templ_7745c5c3_Err != nil {
					return templ_7745c5c3_Err
				}
				var templ_7745c5c3_Var33 string
				templ_7745c5c3_Var33, templ_7745c5c3_Err = templ.JoinStringErrs(pageOf(rx.Kind, rx.Query, i, size))
				if templ_7745c5c3_Err != nil {
					return templ.Error{Err: templ_7745c5c3_Err, FileName: `render/html_list.templ`, Line: 173, Col: 55}
				}
				_, templ_7745c5c3_Err = templ_7745c5c3_Buffer.WriteString(templ.EscapeString(templ_7745c5c3_Var33))
				if templ_7745c5c3_Err != nil {
					return templ_7745c5c3_Err
				}
				templ_7745c5c3_Err = templruntime.WriteString(templ_7745c5c3_Buffer, 52, "\" hx-target=\"#list-content\">")
				if templ_7745c5c3_Err != nil {
					return templ_7745c5c3_Err
				}
				var templ_7745c5c3_Var34 string
				templ_7745c5c3_Var34, templ_7745c5c3_Err = templ.JoinStringErrs(strconv.Itoa(i + 1))
				if templ_7745c5c3_Err != nil {
					return templ.Error{Err: templ_7745c5c3_Err, FileName: `render/html_list.templ`, Line: 173, Col: 103}
				}
				_, templ_7745c5c3_Err = templ_7745c5c3_Buffer.WriteString(templ.EscapeString(templ_7745c5c3_Var34))
				if templ_7745c5c3_Err != nil {
					return templ_7745c5c3_Err
				}
				templ_7745c5c3_Err = templruntime.WriteString(templ_7745c5c3_Buffer, 53, "</a></li>")
				if templ_7745c5c3_Err != nil {
					return templ_7745c5c3_Err
				}
			}
		}
		if min(page+pageGap, last) < last-1 {
			templ_7745c5c3_Err = templruntime.WriteString(templ_7745c5c3_Buffer, 54, "<li class=\"uk-disabled\"><span>…</span></li>")
			if templ_7745c5c3_Err != nil {
				return templ_7745c5c3_Err
			}
		}
		if min(page+pageGap, last) < last {
			templ_7745c5c3_Err = templruntime.WriteString(templ_7745c5c3_Buffer, 55, "<li><a hx-get=\"")
			if templ_7745c5c3_Err != nil {
				return templ_7745c5c3_Err
			}
			var templ_7745c5c3_Var35 string
			templ_7745c5c3_Var35, templ_7745c5c3_Err = templ.JoinStringErrs(pageOf(rx.Kind, rx.Query, last, size))
			if templ_7745c5c3_Err != nil {
				return templ.Error{Err: templ_7745c5c3_Err, FileName: `render/html_list.templ`, Line: 180, Col: 57}
			}
			_, templ_7745c5c3_Err = templ_7745c5c3_Buffer.WriteString(templ.EscapeString(templ_7745c5c3_Var35))
			if templ_7745c5c3_Err != nil {
				return templ_7745c5c3_Err
			}
			templ_7745c5c3_Err = templruntime.WriteString(templ_7745c5c3_Buffer, 56, "\" hx-target=\"#list-content\">")
			if templ_7745c5c3_Err != nil {
				return templ_7745c5c3_Err
			}
			var templ_7745c5c3_Var36 string
			templ_7745c5c3_Var36, templ_7745c5c3_Err = templ.JoinStringErrs(strconv.Itoa(last + 1))
			if templ_7745c5c3_Err != nil {
				return templ.Error{Err: templ_7745c5c3_Err, FileName: `render/html_list.templ`, Line: 180, Col: 108}
			}
			_, templ_7745c5c3_Err = templ_7745c5c3_Buffer.WriteString(templ.EscapeString(templ_7745c5c3_Var36))
			if templ_7745c5c3_Err != nil {
				return templ_7745c5c3_Err
			}
			templ_7745c5c3_Err = templruntime.WriteString(templ_7745c5c3_Buffer, 57, "</a></li>")
			if templ_7745c5c3_Err != nil {
				return templ_7745c5c3_Err
			}
		}
		if page < last {
			templ_7745c5c3_Err = templruntime.WriteString(templ_7745c5c3_Buffer, 58, "<li><a hx-get=\"")
			if templ_7745c5c3_Err != nil {
				return templ_7745c5c3_Err
			}
			var templ_7745c5c3_Var37 string
			templ_7745c5c3_Var37, templ_7745c5c3_Err = templ.JoinStringErrs(pageOf(rx.Kind, rx.Query, page+1, size))
			if templ_7745c5c3_Err != nil {
				return templ.Error{Err: templ_7745c5c3_Err, FileName: `render/html_list.templ`, Line: 183, Col: 59}
			}
			_, templ_7745c5c3_Err = templ_7745c5c3_Buffer.WriteString(templ.EscapeString(templ_7745c5c3_Var37))
			if templ_7745c5c3_Err != nil {
				return templ_7745c5c3_Err
			}
			templ_7745c5c3_Err = templruntime.WriteString(templ_7745c5c3_Buffer, 59, "\" hx-target=\"#list-content\"><span data-uk-pgn-next></span></a></li>")
			if templ_7745c5c3_Err != nil {
				return templ_7745c5c3_Err
			}
		} else {
			templ_7745c5c3_Err = templruntime.WriteString(templ_7745c5c3_Buffer, 60, "<li class=\"uk-disabled\"><span data-uk-pgn-next></span></li>")
			if templ_7745c5c3_Err != nil {
				return templ_7745c5c3_Err
			}
		}
		templ_7745c5c3_Err = templruntime.WriteString(templ_7745c5c3_Buffer, 61, "</ul><span class=\"flex justify-center text-xs pt-2 text-slate-400\">Showing ")
		if templ_7745c5c3_Err != nil {
			return templ_7745c5c3_Err
		}
		var templ_7745c5c3_Var38 string
		templ_7745c5c3_Var38, templ_7745c5c3_Err = templ.JoinStringErrs(strconv.Itoa(page*size + 1))
		if templ_7745c5c3_Err != nil {
			return templ.Error{Err: templ_7745c5c3_Err, FileName: `render/html_list.templ`, Line: 189, Col: 38}
		}
		_, templ_7745c5c3_Err = templ_7745c5c3_Buffer.WriteString(templ.EscapeString(templ_7745c5c3_Var38))
		if templ_7745c5c3_Err != nil {
			return templ_7745c5c3_Err
		}
		templ_7745c5c3_Err = templruntime.WriteString(templ_7745c5c3_Buffer, 62, " to ")
		if templ_7745c5c3_Err != nil {
			return templ_7745c5c3_Err
		}
		var templ_7745c5c3_Var39 string
		templ_7745c5c3_Var39, templ_7745c5c3_Err = templ.JoinStringErrs(strconv.Itoa(min((page+1)*size, count)))
		if templ_7745c5c3_Err != nil {
			return templ.Error{Err: templ_7745c5c3_Err, FileName: `render/html_list.templ`, Line: 189, Col: 85}
		}
		_, templ_7745c5c3_Err = templ_7745c5c3_Buffer.WriteString(templ.EscapeString(templ_7745c5c3_Var39))
		if templ_7745c5c3_Err != nil {
			return templ_7745c5c3_Err
		}
		templ_7745c5c3_Err = templruntime.WriteString(templ_7745c5c3_Buffer, 63, " of ")
		if templ_7745c5c3_Err != nil {
			return templ_7745c5c3_Err
		}
		var templ_7745c5c3_Var40 string
		templ_7745c5c3_Var40, templ_7745c5c3_Err = templ.JoinStringErrs(strconv.Itoa(count))
		if templ_7745c5c3_Err != nil {
			return templ.Error{Err: templ_7745c5c3_Err, FileName: `render/html_list.templ`, Line: 189, Col: 112}
		}
		_, templ_7745c5c3_Err = templ_7745c5c3_Buffer.WriteString(templ.EscapeString(templ_7745c5c3_Var40))
		if templ_7745c5c3_Err != nil {
			return templ_7745c5c3_Err
		}
		templ_7745c5c3_Err = templruntime.WriteString(templ_7745c5c3_Buffer, 64, "</span></nav>")
		if templ_7745c5c3_Err != nil {
			return templ_7745c5c3_Err
		}
		return nil
	})
}

var _ = templruntime.GeneratedTemplate<|MERGE_RESOLUTION|>--- conflicted
+++ resolved
@@ -412,22 +412,14 @@
 			return templ_7745c5c3_Err
 		}
 		if StringOf(v, "Icon") != "" {
-<<<<<<< HEAD
-			templ_7745c5c3_Err = templruntime.WriteString(templ_7745c5c3_Buffer, 25, "<img class=\"h-12 w-12 flex-none rounded-full object-contain bg-gray-50\" src=\"")
-=======
 			_, templ_7745c5c3_Err = templ_7745c5c3_Buffer.WriteString("<img class=\"h-12 w-12 flex-none rounded-full object-contain bg-gray-50\" src=\"")
->>>>>>> f90898b4
 			if templ_7745c5c3_Err != nil {
 				return templ_7745c5c3_Err
 			}
 			var templ_7745c5c3_Var17 string
 			templ_7745c5c3_Var17, templ_7745c5c3_Err = templ.JoinStringErrs(StringOf(v, "Icon"))
 			if templ_7745c5c3_Err != nil {
-<<<<<<< HEAD
-				return templ.Error{Err: templ_7745c5c3_Err, FileName: `render/html_list.templ`, Line: 106, Col: 101}
-=======
 				return templ.Error{Err: templ_7745c5c3_Err, FileName: `render/html_list.templ`, Line: 107, Col: 101}
->>>>>>> f90898b4
 			}
 			_, templ_7745c5c3_Err = templ_7745c5c3_Buffer.WriteString(templ.EscapeString(templ_7745c5c3_Var17))
 			if templ_7745c5c3_Err != nil {
